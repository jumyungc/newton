--- conflicted
+++ resolved
@@ -13,11 +13,8 @@
 # See the License for the specific language governing permissions and
 # limitations under the License.
 
-<<<<<<< HEAD
 from .avbd import SolverAVBD
 from .euler import SolverSemiImplicit
-=======
->>>>>>> 2e6e4e55
 from .featherstone import SolverFeatherstone
 from .flags import SolverNotifyFlags
 from .implicit_mpm import SolverImplicitMPM
